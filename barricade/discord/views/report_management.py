from datetime import datetime, timezone
from io import BytesIO
import re

import discord
from discord import ButtonStyle, Interaction

from barricade import schemas
from barricade.constants import REPORT_TOKEN_EXPIRE_DELTA
from barricade.crud.reports import delete_report, get_report_by_id
from barricade.crud.responses import get_response_stats
from barricade.db import session_factory
from barricade.discord.communities import assert_has_admin_role
from barricade.discord.reports import get_report_embed
from barricade.discord.utils import CallableButton, CustomException, View, format_url, get_danger_embed, get_success_embed, handle_error_wrap
from barricade.enums import Emojis
from barricade.exceptions import NotFoundError
from barricade.urls import get_report_edit_url

class ReportManagementButton(
    discord.ui.DynamicItem[discord.ui.Button],
    template=r"rm:(?P<command>\w+):(?P<report_id>\d+)"
):
    def __init__(
        self,
        button: discord.ui.Button,
        command: str,
        report_id: int,
    ):
        self.command = command
        self.report_id = report_id
        
        button.custom_id = f"rm:{self.command}:{self.report_id}"
        
        super().__init__(button)
    
    @classmethod
    async def from_custom_id(cls, interaction: discord.Interaction, item: discord.ui.Button, match: re.Match[str], /): # type: ignore
        return cls(
            button=item,
            command=match["command"],
            report_id=int(match["report_id"]),
        )
    
    @handle_error_wrap
    async def callback(self, interaction: Interaction):
        await interaction.response.defer(ephemeral=True)

        async with session_factory.begin() as db:
            db_report = await get_report_by_id(db, self.report_id, load_relations=True)
            if not db_report:
<<<<<<< HEAD
                raise NotFoundError("This report no longer exists")
=======
                raise CustomException(
                    "Report not found!",
                    "This report was most likely deleted already."
                )
>>>>>>> 021ba547
            report = schemas.ReportWithRelations.model_validate(db_report)
            if interaction.user.id != report.token.admin_id:
                await assert_has_admin_role(interaction.user, report.token.community) # type: ignore

            match self.command:
                case "refresh":
                    stats: dict[int, schemas.ResponseStats] = {}
                    for player in report.players:
                        stats[player.id] = await get_response_stats(db, player)

                    view = ReportManagementView(report)
                    embed = await view.get_embed(report, stats=stats)
                    await interaction.edit_original_response(embed=embed, view=view)

                case "del":
                    async def confirm_delete(_interaction: Interaction):
                        await _interaction.response.defer(ephemeral=True)

                        async with session_factory.begin() as db:
                            await delete_report(db, self.report_id, by=interaction.user) # type: ignore

                        try:
                            await interaction.message.delete() # type: ignore
                        except discord.NotFound:
                            pass

                        await _interaction.edit_original_response(
                            embed=get_success_embed(f"Report #{self.report_id} deleted!"),
                            view=None
                        )

                    view = View()
                    view.add_item(
                        CallableButton(confirm_delete, style=ButtonStyle.red, label="Delete Report", single_use=True)
                    )
                    await interaction.followup.send(
                        embed=get_danger_embed(
                            "Are you sure you want to delete this report?",
                            "This action is irreversible."
                        ),
                        view=view,
                        ephemeral=True,
                    )

                case "edit":                    
                    # Generate new token and update expiration date
                    db_report.token.value = db_report.token.generate_value()
                    db_report.token.expires_at = datetime.now(tz=timezone.utc) + REPORT_TOKEN_EXPIRE_DELTA
                    # Send URL to user
                    url = get_report_edit_url(schemas.ReportWithToken.model_validate(db_report))
                    body = "## " + format_url("Open Google Form", url)

                    if len(body) <= 4096:
                        await interaction.followup.send(
                            embed=discord.Embed(description=body),
                            ephemeral=True
                        )
                    else:
                        fp = BytesIO(url.encode())
                        fp.seek(0)
                        file = discord.File(fp, "url.txt")
                        await interaction.followup.send(
                            content="The URL was too large, so it has been uploaded as a file instead.",
                            file=file,
                            ephemeral=True
                        )

                case _:
                    raise ValueError("Unknown command %s" % self.command)

class ReportManagementView(View):
    def __init__(self, report: schemas.ReportRef):
        super().__init__(timeout=None)
        self.add_item(ReportManagementButton(
            button=discord.ui.Button(
                style=discord.ButtonStyle.blurple,
                label="Edit report",
            ),
            command="edit",
            report_id=report.id
        ))
        self.add_item(ReportManagementButton(
            button=discord.ui.Button(
                style=discord.ButtonStyle.red,
                label="Delete report",
            ),
            command="del",
            report_id=report.id
        ))
        self.add_item(ReportManagementButton(
            button=discord.ui.Button(
                style=discord.ButtonStyle.grey,
                emoji=Emojis.REFRESH,
            ),
            command="refresh",
            report_id=report.id
        ))

    @staticmethod
    async def get_embed(
        report: schemas.ReportWithToken,
        stats: dict[int, schemas.ResponseStats] | None = None
    ):
        embed = await get_report_embed(report, stats=stats, with_footer=False)
        embed.color = discord.Colour(0xfee75c) # yellow
        return embed
    <|MERGE_RESOLUTION|>--- conflicted
+++ resolved
@@ -49,14 +49,10 @@
         async with session_factory.begin() as db:
             db_report = await get_report_by_id(db, self.report_id, load_relations=True)
             if not db_report:
-<<<<<<< HEAD
-                raise NotFoundError("This report no longer exists")
-=======
                 raise CustomException(
                     "Report not found!",
                     "This report was most likely deleted already."
                 )
->>>>>>> 021ba547
             report = schemas.ReportWithRelations.model_validate(db_report)
             if interaction.user.id != report.token.admin_id:
                 await assert_has_admin_role(interaction.user, report.token.community) # type: ignore
